{% load i18n %}
{% load sentry_helpers %}

<div id="traceback" class="module">
    <div class="page-header">
        <a href="javascript:void(0)" data-container="#raw_stacktrace" data-title="Stacktrace" class="popup btn small pull-right">{% trans "Raw" %}</a>
        {% if system_frames %}
            <form class="pull-right" style="margin:8px 20px 0 0;">
                <label class="checkbox"><input type="checkbox" id="show_hidden_frames"> Show {{ system_frames }} hidden frames</label>
            </form>
        {% endif %}
        <h2>{% trans "Stacktrace" %}</h2>
    </div>
    <div class="module-content">
        <ul class="traceback">
            {% for frame in frames %}
                <li class="frame{% if not frame.in_app %} system-frame{% endif %} frame-{{ forloop.counter0 }}">
                    <p>
                        <code>{{ frame.filename }}</code>
                        {% if frame.function %} in <code>{{ frame.function }}</code>{% endif %}
                        {% if not frame.context and frame.lineno %} at line <code>{{ frame.lineno }}</code>{% endif %}
                    </p>

                    {% if frame.context or frame.vars %}
                        <div class="commands">
                            <a href="javascript:void(0)" onclick="$('.frame-{{ forloop.counter0 }}').toggleClass('expanded')">{% trans "Details" %}</a>
                        </div>
                    {% endif %}

                    {% if frame.context %}
                        <ol start="{{ frame.start_lineno }}" class="context">
                        {% for num, line in frame.context %}
                            <li{% if num == frame.lineno %} class="active"{% else %} class="expandable"{% endif %} onclick="$('.frame-{{ forloop.parentloop.counter0 }}').toggleClass('expanded')"><pre>{{ line }}</pre></li>
                        {% endfor %}
                        </ol>
                    {% endif %}

                    {% if frame.vars %}
                        {% if frame.vars|is_dict %}
<<<<<<< HEAD
                            <table class="table table-striped vars" id="v{{ forloop.counter0 }}" style="display:none;">
=======
                            <table class="table vars stack{{ forloop.counter0 }} expandable">
>>>>>>> e9f11987
                                <colgroup>
                                    <col style="width:100px;">
                                </colgroup>
                                <tbody>
                                    {% for key, value in frame.vars.iteritems|as_sorted %}
                                        <tr>
                                            <td>{{ key }}</td>
                                            <td class="code"><pre>{{ value|pprint }}</pre></td>
                                        </tr>
                                    {% endfor %}
                                </tbody>
                            </table>
                        {% else %}
                            <div id="v{{ forloop.counter0 }}" style="display:none;">
                                <pre>{{ frame.vars|pprint }}</pre>
                            </div>
                        {% endif %}
                    {% endif %}
                </li>
            {% endfor %}
        </ul>
    </div>
</div>

<div id="raw_stacktrace" style="display: none;">
    <pre>{{ stacktrace }}</pre>
</div>

{% if system_frames %}
    <script type="text/javascript">
    $('#show_hidden_frames').change(function(e){
        var $el = $(e.target);
        if ($el.is(':checked')) {
            $('.traceback li.system-frame').show();
        } else {
            $('.traceback li.system-frame').hide();
        }
    }).change();
    </script>
{% endif %}<|MERGE_RESOLUTION|>--- conflicted
+++ resolved
@@ -37,11 +37,7 @@
 
                     {% if frame.vars %}
                         {% if frame.vars|is_dict %}
-<<<<<<< HEAD
-                            <table class="table table-striped vars" id="v{{ forloop.counter0 }}" style="display:none;">
-=======
                             <table class="table vars stack{{ forloop.counter0 }} expandable">
->>>>>>> e9f11987
                                 <colgroup>
                                     <col style="width:100px;">
                                 </colgroup>
