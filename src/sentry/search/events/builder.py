from collections import defaultdict
from datetime import datetime
from typing import Any, Callable, Dict, List, Mapping, Match, Optional, Set, Tuple, Union, cast

import sentry_sdk
from django.utils.functional import cached_property
from parsimonious.exceptions import ParseError  # type: ignore
from snuba_sdk.aliased_expression import AliasedExpression
from snuba_sdk.column import Column
from snuba_sdk.conditions import And, BooleanCondition, Condition, Op, Or
from snuba_sdk.entity import Entity
from snuba_sdk.expressions import Granularity, Limit, Offset
from snuba_sdk.flags import Turbo
from snuba_sdk.function import CurriedFunction, Function
from snuba_sdk.orderby import Direction, LimitBy, OrderBy
from snuba_sdk.query import Query

from sentry.api.event_search import (
    AggregateFilter,
    ParenExpression,
    SearchBoolean,
    SearchFilter,
    SearchKey,
    SearchValue,
    parse_search_query,
)
from sentry.discover.arithmetic import (
    OperandType,
    Operation,
    categorize_columns,
    is_equation_alias,
    resolve_equation_list,
)
from sentry.exceptions import IncompatibleMetricsQuery, InvalidSearchQuery
from sentry.models import Organization
from sentry.models.project import Project
from sentry.search.events.constants import (
    ARRAY_FIELDS,
    EQUALITY_OPERATORS,
    METRICS_GRANULARITIES,
    METRICS_MAX_LIMIT,
    NO_CONVERSION_FIELDS,
    PROJECT_THRESHOLD_CONFIG_ALIAS,
    TAG_KEY_RE,
    TIMESTAMP_FIELDS,
    VALID_FIELD_PATTERN,
)
from sentry.search.events.datasets.base import DatasetConfig
from sentry.search.events.fields import (
    ColumnArg,
    FunctionDetails,
    MetricsFunction,
    NormalizedArg,
    NumericColumn,
    SnQLArrayCombinator,
    SnQLFunction,
    get_function_alias_with_columns,
    is_function,
    parse_arguments,
    parse_combinator,
)
from sentry.search.events.filter import ParsedTerm, ParsedTerms
from sentry.search.events.types import (
    HistogramParams,
    ParamsType,
    QueryFramework,
    SelectType,
    WhereType,
)
from sentry.sentry_metrics import indexer
from sentry.utils.dates import outside_retention_with_modified_start, to_timestamp
from sentry.utils.snuba import (
    Dataset,
    QueryOutsideRetentionError,
    bulk_snql_query,
    raw_snql_query,
    resolve_column,
)
from sentry.utils.validators import INVALID_ID_DETAILS, INVALID_SPAN_ID, WILDCARD_NOT_ALLOWED


class QueryBuilder:
    """Builds a snql query"""

    def __init__(
        self,
        dataset: Dataset,
        params: ParamsType,
        query: Optional[str] = None,
        selected_columns: Optional[List[str]] = None,
        equations: Optional[List[str]] = None,
        orderby: Optional[List[str]] = None,
        auto_fields: bool = False,
        auto_aggregations: bool = False,
        use_aggregate_conditions: bool = False,
        functions_acl: Optional[List[str]] = None,
        array_join: Optional[str] = None,
        limit: Optional[int] = 50,
        offset: Optional[int] = 0,
        limitby: Optional[Tuple[str, int]] = None,
        turbo: bool = False,
        sample_rate: Optional[float] = None,
        equation_config: Optional[Dict[str, bool]] = None,
    ):
        self.dataset = dataset
        self.params = params
        self.organization_id = params.get("organization_id")
        self.auto_fields = auto_fields
        self.functions_acl = set() if functions_acl is None else functions_acl
        self.equation_config = {} if equation_config is None else equation_config

        # Function is a subclass of CurriedFunction
        self.where: List[WhereType] = []
        self.having: List[WhereType] = []
        # The list of aggregates to be selected
        self.aggregates: List[CurriedFunction] = []
        self.columns: List[SelectType] = []
        self.orderby: List[OrderBy] = []
        self.groupby: List[SelectType] = []
        self.projects_to_filter: Set[int] = set()
        self.function_alias_map: Dict[str, FunctionDetails] = {}

        self.auto_aggregations = auto_aggregations
        self.limit = self.resolve_limit(limit)
        self.offset = None if offset is None else Offset(offset)
        self.turbo = Turbo(turbo)
        self.sample_rate = sample_rate

        self.resolve_column_name = resolve_column(self.dataset)

        (
            self.field_alias_converter,
            self.function_converter,
            self.search_filter_converter,
        ) = self.load_config()

        self.limitby = self.resolve_limitby(limitby)
        self.array_join = None if array_join is None else [self.resolve_column(array_join)]

        self.resolve_query(
            query=query,
            use_aggregate_conditions=use_aggregate_conditions,
            selected_columns=selected_columns,
            equations=equations,
            orderby=orderby,
        )

    def resolve_query(
        self,
        query: Optional[str] = None,
        use_aggregate_conditions: bool = False,
        selected_columns: Optional[List[str]] = None,
        equations: Optional[List[str]] = None,
        orderby: Optional[List[str]] = None,
    ) -> None:
        self.where, self.having = self.resolve_conditions(
            query, use_aggregate_conditions=use_aggregate_conditions
        )
        # params depends on parse_query, and conditions being resolved first since there may be projects in conditions
        self.where += self.resolve_params()
        self.columns = self.resolve_select(selected_columns, equations)
        self.orderby = self.resolve_orderby(orderby)
        self.groupby = self.resolve_groupby()

    def load_config(
        self,
    ) -> Tuple[
        Mapping[str, Callable[[str], SelectType]],
        Mapping[str, SnQLFunction],
        Mapping[str, Callable[[SearchFilter], Optional[WhereType]]],
    ]:
        from sentry.search.events.datasets.discover import DiscoverDatasetConfig
        from sentry.search.events.datasets.metrics import MetricsDatasetConfig
        from sentry.search.events.datasets.sessions import SessionsDatasetConfig

        self.config: DatasetConfig
        if self.dataset in [Dataset.Discover, Dataset.Transactions, Dataset.Events]:
            self.config = DiscoverDatasetConfig(self)
        elif self.dataset == Dataset.Sessions:
            self.config = SessionsDatasetConfig(self)
        elif self.dataset == Dataset.Metrics:
            self.config = MetricsDatasetConfig(self)
        else:
            raise NotImplementedError(f"Data Set configuration not found for {self.dataset}.")

        field_alias_converter = self.config.field_alias_converter
        function_converter = self.config.function_converter
        search_filter_converter = self.config.search_filter_converter

        return field_alias_converter, function_converter, search_filter_converter

    def resolve_limit(self, limit: Optional[int]) -> Optional[Limit]:
        return None if limit is None else Limit(limit)

    def resolve_limitby(self, limitby: Optional[Tuple[str, int]]) -> Optional[LimitBy]:
        if limitby is None:
            return None

        column, count = limitby
        resolved = self.resolve_column(column)

        if isinstance(resolved, Column):
            return LimitBy([resolved], count)

        # TODO: Limit By can only operate on a `Column`. This has the implication
        # that non aggregate transforms are not allowed in the order by clause.
        raise InvalidSearchQuery(f"{column} used in a limit by but is not a column.")

    def resolve_where(self, parsed_terms: ParsedTerms) -> List[WhereType]:
        """Given a list of parsed terms, construct their equivalent snql where
        conditions. filtering out any aggregates"""
        where_conditions: List[WhereType] = []
        for term in parsed_terms:
            if isinstance(term, SearchFilter):
                condition = self.format_search_filter(term)
                if condition:
                    where_conditions.append(condition)

        return where_conditions

    def resolve_having(
        self, parsed_terms: ParsedTerms, use_aggregate_conditions: bool
    ) -> List[WhereType]:
        """Given a list of parsed terms, construct their equivalent snql having
        conditions, filtering only for aggregate conditions"""

        if not use_aggregate_conditions:
            return []

        having_conditions: List[WhereType] = []
        for term in parsed_terms:
            if isinstance(term, AggregateFilter):
                condition = self.convert_aggregate_filter_to_condition(term)
                if condition:
                    having_conditions.append(condition)

        return having_conditions

    def resolve_conditions(
        self,
        query: Optional[str],
        use_aggregate_conditions: bool,
    ) -> Tuple[List[WhereType], List[WhereType]]:
        parsed_terms = self.parse_query(query)

        self.has_or_condition = any(SearchBoolean.is_or_operator(term) for term in parsed_terms)
        if any(
            isinstance(term, ParenExpression) or SearchBoolean.is_operator(term)
            for term in parsed_terms
        ):
            where, having = self.resolve_boolean_conditions(parsed_terms, use_aggregate_conditions)
        else:
            where = self.resolve_where(parsed_terms)
            having = self.resolve_having(parsed_terms, use_aggregate_conditions)
        return where, having

    def resolve_boolean_conditions(
        self, terms: ParsedTerms, use_aggregate_conditions: bool
    ) -> Tuple[List[WhereType], List[WhereType]]:
        if len(terms) == 1:
            return self.resolve_boolean_condition(terms[0], use_aggregate_conditions)

        # Filter out any ANDs since we can assume anything without an OR is an AND. Also do some
        # basic sanitization of the query: can't have two operators next to each other, and can't
        # start or end a query with an operator.
        prev: Union[ParsedTerm, None] = None
        new_terms = []
        term = None
        for term in terms:
            if prev:
                if SearchBoolean.is_operator(prev) and SearchBoolean.is_operator(term):
                    raise InvalidSearchQuery(
                        f"Missing condition in between two condition operators: '{prev} {term}'"
                    )
            else:
                if SearchBoolean.is_operator(term):
                    raise InvalidSearchQuery(
                        f"Condition is missing on the left side of '{term}' operator"
                    )

            if term != SearchBoolean.BOOLEAN_AND:
                new_terms.append(term)

            prev = term

        if term is not None and SearchBoolean.is_operator(term):
            raise InvalidSearchQuery(f"Condition is missing on the right side of '{term}' operator")
        terms = new_terms

        # We put precedence on AND, which sort of counter-intuitively means we have to split the query
        # on ORs first, so the ANDs are grouped together. Search through the query for ORs and split the
        # query on each OR.
        # We want to maintain a binary tree, so split the terms on the first OR we can find and recurse on
        # the two sides. If there is no OR, split the first element out to AND
        index = None
        lhs, rhs = None, None
        operator = None
        try:
            index = terms.index(SearchBoolean.BOOLEAN_OR)
            lhs, rhs = terms[:index], terms[index + 1 :]
            operator = Or
        except Exception:
            lhs, rhs = terms[:1], terms[1:]
            operator = And

        lhs_where, lhs_having = self.resolve_boolean_conditions(lhs, use_aggregate_conditions)
        rhs_where, rhs_having = self.resolve_boolean_conditions(rhs, use_aggregate_conditions)

        if operator == Or and (lhs_where or rhs_where) and (lhs_having or rhs_having):
            raise InvalidSearchQuery(
                "Having an OR between aggregate filters and normal filters is invalid."
            )

        where = self._combine_conditions(lhs_where, rhs_where, operator)
        having = self._combine_conditions(lhs_having, rhs_having, operator)

        return where, having

    def resolve_boolean_condition(
        self, term: ParsedTerm, use_aggregate_conditions: bool
    ) -> Tuple[List[WhereType], List[WhereType]]:
        if isinstance(term, ParenExpression):
            return self.resolve_boolean_conditions(term.children, use_aggregate_conditions)

        where, having = [], []

        if isinstance(term, SearchFilter):
            where = self.resolve_where([term])
        elif isinstance(term, AggregateFilter):
            having = self.resolve_having([term], use_aggregate_conditions)

        return where, having

    def resolve_params(self) -> List[WhereType]:
        """Keys included as url params take precedent if same key is included in search
        They are also considered safe and to have had access rules applied unlike conditions
        from the query string.
        """
        conditions = []

        # start/end are required so that we can run a query in a reasonable amount of time
        if "start" not in self.params or "end" not in self.params:
            raise InvalidSearchQuery("Cannot query without a valid date range")

        start: datetime
        end: datetime
        start, end = self.params["start"], self.params["end"]  # type: ignore
        # Update start to be within retention
        expired, start = outside_retention_with_modified_start(
            start, end, Organization(self.params.get("organization_id"))
        )

        # TODO: this validation should be done when we create the params dataclass instead
        assert isinstance(start, datetime) and isinstance(
            end, datetime
        ), "Both start and end params must be datetime objects"
        project_id: List[int] = self.params.get("project_id", [])  # type: ignore
        assert all(
            isinstance(project_id, int) for project_id in project_id
        ), "All project id params must be ints"
        if expired:
            raise QueryOutsideRetentionError(
                "Invalid date range. Please try a more recent date range."
            )

        conditions.append(Condition(self.column("timestamp"), Op.GTE, start))
        conditions.append(Condition(self.column("timestamp"), Op.LT, end))

        if "project_id" in self.params:
            conditions.append(
                Condition(
                    self.column("project_id"),
                    Op.IN,
                    self.params["project_id"],
                )
            )

        if "environment" in self.params:
            term = SearchFilter(
                SearchKey("environment"), "=", SearchValue(self.params["environment"])
            )
            condition = self._environment_filter_converter(term)
            if condition:
                conditions.append(condition)

        return conditions

    def resolve_select(
        self, selected_columns: Optional[List[str]], equations: Optional[List[str]]
    ) -> List[SelectType]:
        """Given a public list of discover fields, construct the corresponding
        list of Snql Columns or Functions. Duplicate columns are ignored
        """

        if selected_columns is None:
            return []

        resolved_columns = []
        stripped_columns = [column.strip() for column in set(selected_columns)]

        if equations:
            _, _, parsed_equations = resolve_equation_list(
                equations, stripped_columns, use_snql=True, **self.equation_config
            )
            for index, parsed_equation in enumerate(parsed_equations):
                resolved_equation = self.resolve_equation(
                    parsed_equation.equation, f"equation[{index}]"
                )
                resolved_columns.append(resolved_equation)
                if parsed_equation.contains_functions:
                    self.aggregates.append(resolved_equation)

        # Add threshold config alias if there's a function that depends on it
        # TODO: this should be replaced with an explicit request for the project_threshold_config as a column
        for column in self.config.custom_threshold_columns:
            if (
                column in stripped_columns
                and PROJECT_THRESHOLD_CONFIG_ALIAS not in stripped_columns
            ):
                stripped_columns.append(PROJECT_THRESHOLD_CONFIG_ALIAS)
                break

        for column in stripped_columns:
            if column == "":
                continue
            # need to make sure the column is resolved with the appropriate alias
            # because the resolved snuba name may be different
            resolved_column = self.resolve_column(column, alias=True)
            if resolved_column not in self.columns:
                resolved_columns.append(resolved_column)

        # Happens after resolving columns to check if there any aggregates
        if self.auto_fields:
            # Ensure fields we require to build a functioning interface
            # are present.
            if not self.aggregates and "id" not in stripped_columns:
                resolved_columns.append(self.resolve_column("id", alias=True))
                stripped_columns.append("id")
            if "id" in stripped_columns and "project.id" not in stripped_columns:
                resolved_columns.append(self.resolve_column("project.name", alias=True))

        return resolved_columns

    def resolve_field(self, raw_field: str, alias: bool = False) -> Column:
        """Given a public field, resolve the alias based on the Query's
        dataset and return the Snql Column
        """
        tag_match = TAG_KEY_RE.search(raw_field)
        field = tag_match.group("tag") if tag_match else raw_field

        if VALID_FIELD_PATTERN.match(field):
            return self.aliased_column(raw_field) if alias else self.column(raw_field)
        else:
            raise InvalidSearchQuery(f"Invalid characters in field {field}")

    def resolve_field_alias(self, alias: str) -> SelectType:
        """Given a field alias, convert it to its corresponding snql"""
        converter = self.field_alias_converter.get(alias)
        if not converter:
            raise NotImplementedError(f"{alias} not implemented in snql field parsing yet")
        return converter(alias)

    def resolve_function(
        self,
        function: str,
        match: Optional[Match[str]] = None,
        resolve_only: bool = False,
        overwrite_alias: Optional[str] = None,
    ) -> SelectType:
        """Given a public function, resolve to the corresponding Snql function


        :param function: the public alias for a function eg. "p50(transaction.duration)"
        :param match: the Match so we don't have to run the regex twice
        :param resolve_only: whether we should add the aggregate to self.aggregates
        :param overwrite_alias: ignore the alias in the parsed_function and use this string instead
        """
        if match is None:
            match = is_function(function)

        if not match:
            raise InvalidSearchQuery(f"Invalid characters in field {function}")

        name, combinator_name, parsed_arguments, alias = self.parse_function(match)
        if overwrite_alias is not None:
            alias = overwrite_alias

        snql_function = self.function_converter[name]

        combinator = snql_function.find_combinator(combinator_name)

        if combinator_name is not None and combinator is None:
            raise InvalidSearchQuery(
                f"{snql_function.name}: no support for the -{combinator_name} combinator"
            )

        if not snql_function.is_accessible(self.functions_acl, combinator):
            raise InvalidSearchQuery(f"{snql_function.name}: no access to private function")

        combinator_applied = False

        arguments = snql_function.format_as_arguments(
            name, parsed_arguments, self.params, combinator
        )

        self.function_alias_map[alias] = FunctionDetails(function, snql_function, arguments.copy())

        for arg in snql_function.args:
            if isinstance(arg, ColumnArg):
                if (
                    arguments[arg.name] in NumericColumn.numeric_array_columns
                    and isinstance(arg, NumericColumn)
                    and not isinstance(combinator, SnQLArrayCombinator)
                ):
                    arguments[arg.name] = Function(
                        "arrayJoin", [self.resolve_column(arguments[arg.name])]
                    )
                else:
                    arguments[arg.name] = self.resolve_column(arguments[arg.name])
            if combinator is not None and combinator.is_applicable(arg.name):
                arguments[arg.name] = combinator.apply(arguments[arg.name])
                combinator_applied = True

        if combinator and not combinator_applied:
            raise InvalidSearchQuery("Invalid combinator: Arguments passed were incompatible")

        resolved_function = self.resolve_snql_function(
            snql_function, arguments, alias, resolve_only
        )
        if resolved_function is not None:
            return resolved_function

        return snql_function.snql_column(arguments, alias)

    def resolve_snql_function(
        self,
        snql_function: SnQLFunction,
        arguments: Mapping[str, NormalizedArg],
        alias: str,
        resolve_only: bool,
    ) -> Optional[SelectType]:
        if snql_function.snql_aggregate is not None:
            if not resolve_only:
                self.aggregates.append(snql_function.snql_aggregate(arguments, alias))
            return snql_function.snql_aggregate(arguments, alias)
        return None

    def resolve_division(self, dividend: SelectType, divisor: SelectType, alias: str) -> SelectType:
        return Function(
            "if",
            [
                Function(
                    "greater",
                    [divisor, 0],
                ),
                Function(
                    "divide",
                    [
                        dividend,
                        divisor,
                    ],
                ),
                None,
            ],
            alias,
        )

    def resolve_equation(self, equation: Operation, alias: Optional[str] = None) -> SelectType:
        """Convert this tree of Operations to the equivalent snql functions"""
        lhs = self._resolve_equation_operand(equation.lhs)
        rhs = self._resolve_equation_operand(equation.rhs)
        if equation.operator == "divide":
            rhs = Function("nullIf", [rhs, 0])
        return Function(equation.operator, [lhs, rhs], alias)

    def resolve_orderby(self, orderby: Optional[Union[List[str], str]]) -> List[OrderBy]:
        """Given a list of public aliases, optionally prefixed by a `-` to
        represent direction, construct a list of Snql Orderbys
        """
        validated: List[OrderBy] = []

        if orderby is None:
            return validated

        if isinstance(orderby, str):
            if not orderby:
                return validated

            orderby = [orderby]

        orderby_columns: List[str] = orderby if orderby else []

        resolved_orderby: Union[str, SelectType, None]
        for orderby in orderby_columns:
            bare_orderby = orderby.lstrip("-")
            try:
                if is_equation_alias(bare_orderby):
                    resolved_orderby = bare_orderby
                else:
                    resolved_orderby = self.resolve_column(bare_orderby)
            except (NotImplementedError, IncompatibleMetricsQuery):
                resolved_orderby = None

            direction = Direction.DESC if orderby.startswith("-") else Direction.ASC

            if is_function(bare_orderby) and (
                isinstance(resolved_orderby, Function)
                or isinstance(resolved_orderby, CurriedFunction)
            ):
                bare_orderby = resolved_orderby.alias

            for selected_column in self.columns:
                if isinstance(selected_column, Column) and selected_column == resolved_orderby:
                    validated.append(OrderBy(selected_column, direction))
                    break

                elif (
                    isinstance(selected_column, AliasedExpression)
                    and selected_column.alias == bare_orderby
                ):
                    # We cannot directly order by an `AliasedExpression`.
                    # Instead, we order by the column inside.
                    validated.append(OrderBy(selected_column.exp, direction))
                    break

                elif (
                    isinstance(selected_column, CurriedFunction)
                    and selected_column.alias == bare_orderby
                ):
                    validated.append(OrderBy(selected_column, direction))
                    break

        if len(validated) == len(orderby_columns):
            return validated

        # TODO: This is no longer true, can order by fields that aren't selected, keeping
        # for now so we're consistent with the existing functionality
        raise InvalidSearchQuery("Cannot sort by a field that is not selected.")

    def resolve_column(self, field: str, alias: bool = False) -> SelectType:
        """Given a public field, construct the corresponding Snql, this
        function will determine the type of the field alias, whether its a
        column, field alias or function and call the corresponding resolver

        :param field: The public field string to resolve into Snql. This may
                      be a column, field alias, or even a function.
        :param alias: Whether or not the resolved column is aliased to the
                      original name. If false, it may still have an alias
                      but is not guaranteed.
        """
        match = is_function(field)
        if match:
            return self.resolve_function(field, match)
        elif self.is_field_alias(field):
            return self.resolve_field_alias(field)
        else:
            return self.resolve_field(field, alias=alias)

    def resolve_groupby(self) -> List[SelectType]:
        if self.aggregates:
            self.validate_aggregate_arguments()
            return [
                c
                for c in self.columns
                if c not in self.aggregates and not self.is_equation_column(c)
            ]
        else:
            return []

    @property
    def flattened_having(self) -> List[Condition]:
        """Return self.having as a flattened list ignoring boolean operators
        This is because self.having can have a mix of BooleanConditions and Conditions. And each BooleanCondition can in
        turn be a mix of either type.
        """
        flattened: List[Condition] = []
        boolean_conditions: List[BooleanCondition] = []

        for condition in self.having:
            if isinstance(condition, Condition):
                flattened.append(condition)
            elif isinstance(condition, BooleanCondition):
                boolean_conditions.append(condition)

        while len(boolean_conditions) > 0:
            boolean_condition = boolean_conditions.pop()
            for condition in boolean_condition.conditions:
                if isinstance(condition, Condition):
                    flattened.append(condition)
                elif isinstance(condition, BooleanCondition):
                    boolean_conditions.append(condition)

        return flattened

    @cached_property  # type: ignore
    def project_slugs(self) -> Mapping[str, int]:
        project_ids = cast(List[int], self.params.get("project_id", []))

        if len(project_ids) > 0:
            project_slugs = Project.objects.filter(id__in=project_ids)
        else:
            project_slugs = []

        return {p.slug: p.id for p in project_slugs}

    def validate_having_clause(self) -> None:
        """Validate that the functions in having are selected columns

        Skipped if auto_aggregations are enabled, and at least one other aggregate is selected
        This is so we don't change grouping suddenly
        """

        conditions = self.flattened_having
        if self.auto_aggregations and self.aggregates:
            for condition in conditions:
                lhs = condition.lhs
                if isinstance(lhs, CurriedFunction) and lhs not in self.columns:
                    self.columns.append(lhs)
                    self.aggregates.append(lhs)
            return
        # If auto aggregations is disabled or aggregations aren't present in the first place we throw an error
        else:
            error_extra = ", and could not be automatically added" if self.auto_aggregations else ""
            for condition in conditions:
                lhs = condition.lhs
                if isinstance(lhs, CurriedFunction) and lhs not in self.columns:
                    raise InvalidSearchQuery(
                        "Aggregate {} used in a condition but is not a selected column{}.".format(
                            lhs.alias,
                            error_extra,
                        )
                    )

    def validate_aggregate_arguments(self) -> None:
        for column in self.columns:
            if column in self.aggregates:
                continue
            conflicting_functions: List[CurriedFunction] = []
            for aggregate in self.aggregates:
                if column in aggregate.parameters:
                    conflicting_functions.append(aggregate)
            if conflicting_functions:
                # The first two functions and then a trailing count of remaining functions
                function_msg = ", ".join(
                    [self.get_public_alias(function) for function in conflicting_functions[:2]]
                ) + (
                    f" and {len(conflicting_functions) - 2} more."
                    if len(conflicting_functions) > 2
                    else ""
                )
                alias = column.name if type(column) == Column else column.alias
                raise InvalidSearchQuery(
                    f"A single field cannot be used both inside and outside a function in the same query. To use {alias} you must first remove the function(s): {function_msg}"
                )

    # General helper methods
    def aliased_column(self, name: str) -> SelectType:
        """Given an unresolved sentry name and an expected alias, return a snql
        column that will be aliased to the expected alias.

        :param name: The unresolved sentry name.
        :param alias: The expected alias in the result.
        """

        # TODO: This method should use an aliased column from the SDK once
        # that is available to skip these hacks that we currently have to
        # do aliasing.
        resolved = self.resolve_column_name(name, self.organization_id)
        column = Column(resolved)

        # If the expected alias is identical to the resolved snuba column,
        # no need to do this aliasing trick.
        #
        # Additionally, tags of the form `tags[...]` can't be aliased again
        # because it confuses the sdk.
        if name == resolved:
            return column

        # If the expected aliases differs from the resolved snuba column,
        # make sure to alias the expression appropriately so we get back
        # the column with the correct names.
        return AliasedExpression(column, name)

    def column(self, name: str) -> Column:
        """Given an unresolved sentry name and return a snql column.

        :param name: The unresolved sentry name.
        """
        resolved_column = self.resolve_column_name(name, self.organization_id)
        return Column(resolved_column)

    # Query filter helper methods
    def add_conditions(self, conditions: List[Condition]) -> None:
        self.where += conditions

    def parse_query(self, query: Optional[str]) -> ParsedTerms:
        """Given a user's query, string construct a list of filters that can be
        then used to construct the conditions of the Query"""
        if query is None:
            return []

        try:
            parsed_terms = parse_search_query(query, params=self.params)
        except ParseError as e:
            raise InvalidSearchQuery(f"Parse error: {e.expr.name} (column {e.column():d})")

        if not parsed_terms:
            return []

        return parsed_terms

    def format_search_filter(self, term: SearchFilter) -> Optional[WhereType]:
        """For now this function seems a bit redundant inside QueryFilter but
        most of the logic from the existing format_search_filter hasn't been
        converted over yet
        """
        name = term.key.name

        converted_filter = self.convert_search_filter_to_condition(
            SearchFilter(
                # We want to use group_id elsewhere so shouldn't be removed from the dataset
                # but if a user has a tag with the same name we want to make sure that works
                SearchKey("tags[group_id]" if name == "group_id" else name),
                term.operator,
                term.value,
            )
        )
        return converted_filter if converted_filter else None

    def _combine_conditions(
        self, lhs: List[WhereType], rhs: List[WhereType], operator: Union[And, Or]
    ) -> List[WhereType]:
        combined_conditions = [
            conditions[0] if len(conditions) == 1 else And(conditions=conditions)
            for conditions in [lhs, rhs]
            if len(conditions) > 0
        ]
        length = len(combined_conditions)
        if length == 0:
            return []
        elif len(combined_conditions) == 1:
            return combined_conditions
        else:
            return [operator(conditions=combined_conditions)]

    def convert_aggregate_filter_to_condition(
        self, aggregate_filter: AggregateFilter
    ) -> Optional[WhereType]:
        name = aggregate_filter.key.name
        value = aggregate_filter.value.value

        value = (
            int(to_timestamp(value))
            if isinstance(value, datetime) and name != "timestamp"
            else value
        )

        if aggregate_filter.operator in {"=", "!="} and value == "":
            operator = Op.IS_NULL if aggregate_filter.operator == "=" else Op.IS_NOT_NULL
            return Condition(name, operator)

        # When resolving functions in conditions we don't want to add them to the list of aggregates
        function = self.resolve_function(name, resolve_only=True)

        return Condition(function, Op(aggregate_filter.operator), value)

    def convert_search_filter_to_condition(
        self,
        search_filter: SearchFilter,
    ) -> Optional[WhereType]:
        name = search_filter.key.name

        if name in NO_CONVERSION_FIELDS:
            return None

        converter = self.search_filter_converter.get(name, self._default_filter_converter)
        return converter(search_filter)

    def _default_filter_converter(self, search_filter: SearchFilter) -> Optional[WhereType]:
        name = search_filter.key.name
        operator = search_filter.operator
        value = search_filter.value.value

        lhs = self.resolve_column(name)

        if name in ARRAY_FIELDS:
            if search_filter.value.is_wildcard():
                # TODO: There are rare cases where this chaining don't
                # work. For example, a wildcard like '\**' will incorrectly
                # be replaced with '\%%'.
                return Condition(
                    lhs,
                    Op.LIKE if operator == "=" else Op.NOT_LIKE,
                    # Slashes have to be double escaped so they are
                    # interpreted as a string literal.
                    search_filter.value.raw_value.replace("\\", "\\\\")
                    .replace("%", "\\%")
                    .replace("_", "\\_")
                    .replace("*", "%"),
                )
            elif name in ARRAY_FIELDS and search_filter.is_in_filter:
                return Condition(
                    Function("hasAny", [self.column(name), value]),
                    Op.EQ if operator == "IN" else Op.NEQ,
                    1,
                )
            elif name in ARRAY_FIELDS and search_filter.value.raw_value == "":
                return Condition(
                    Function("notEmpty", [self.column(name)]),
                    Op.EQ if operator == "!=" else Op.NEQ,
                    1,
                )

        # timestamp{,.to_{hour,day}} need a datetime string
        # last_seen needs an integer
        if isinstance(value, datetime) and name not in TIMESTAMP_FIELDS:
            value = int(to_timestamp(value)) * 1000

        if name in {"trace.span", "trace.parent_span"}:
            if search_filter.value.is_wildcard():
                raise InvalidSearchQuery(WILDCARD_NOT_ALLOWED.format(name))
            if not search_filter.value.is_span_id():
                raise InvalidSearchQuery(INVALID_SPAN_ID.format(name))

        # Validate event ids and trace ids are uuids
        if name in {"id", "trace"}:
            if search_filter.value.is_wildcard():
                raise InvalidSearchQuery(WILDCARD_NOT_ALLOWED.format(name))
            elif not search_filter.value.is_event_id():
                label = "Filter ID" if name == "id" else "Filter Trace ID"
                raise InvalidSearchQuery(INVALID_ID_DETAILS.format(label))

        if name in TIMESTAMP_FIELDS:
            if (
                operator in ["<", "<="]
                and value < self.params["start"]
                or operator in [">", ">="]
                and value > self.params["end"]
            ):
                raise InvalidSearchQuery(
                    "Filter on timestamp is outside of the selected date range."
                )

        # Tags are never null, but promoted tags are columns and so can be null.
        # To handle both cases, use `ifNull` to convert to an empty string and
        # compare so we need to check for empty values.
        if isinstance(lhs, Column) and lhs.subscriptable == "tags":
            if operator not in ["IN", "NOT IN"] and not isinstance(value, str):
                sentry_sdk.set_tag("query.lhs", lhs)
                sentry_sdk.set_tag("query.rhs", value)
                sentry_sdk.capture_message("Tag value was not a string", level="error")
                value = str(value)
            lhs = Function("ifNull", [lhs, ""])

        # Handle checks for existence
        if search_filter.operator in ("=", "!=") and search_filter.value.value == "":
            if search_filter.key.is_tag:
                return Condition(lhs, Op(search_filter.operator), value)
            else:
                # If not a tag, we can just check that the column is null.
                return Condition(Function("isNull", [lhs]), Op(search_filter.operator), 1)

        is_null_condition = None
        # TODO(wmak): Skip this for all non-nullable keys not just event.type
        if (
            search_filter.operator in ("!=", "NOT IN")
            and not search_filter.key.is_tag
            and name != "event.type"
        ):
            # Handle null columns on inequality comparisons. Any comparison
            # between a value and a null will result to null, so we need to
            # explicitly check for whether the condition is null, and OR it
            # together with the inequality check.
            # We don't need to apply this for tags, since if they don't exist
            # they'll always be an empty string.
            is_null_condition = Condition(Function("isNull", [lhs]), Op.EQ, 1)

        if search_filter.value.is_wildcard():
            condition = Condition(
                Function("match", [lhs, f"(?i){value}"]),
                Op(search_filter.operator),
                1,
            )
        else:
            condition = Condition(lhs, Op(search_filter.operator), value)

        if is_null_condition:
            return Or(conditions=[is_null_condition, condition])
        else:
            return condition

    def _environment_filter_converter(self, search_filter: SearchFilter) -> Optional[WhereType]:
        # conditions added to env_conditions can be OR'ed
        env_conditions = []
        value = search_filter.value.value
        values_set = set(value if isinstance(value, (list, tuple)) else [value])
        # sorted for consistency
        values = sorted(f"{value}" for value in values_set)
        environment = self.column("environment")
        # the "no environment" environment is null in snuba
        if "" in values:
            values.remove("")
            operator = Op.IS_NULL if search_filter.operator == "=" else Op.IS_NOT_NULL
            env_conditions.append(Condition(environment, operator))
        if len(values) == 1:
            operator = Op.EQ if search_filter.operator in EQUALITY_OPERATORS else Op.NEQ
            env_conditions.append(Condition(environment, operator, values.pop()))
        elif values:
            operator = Op.IN if search_filter.operator in EQUALITY_OPERATORS else Op.NOT_IN
            env_conditions.append(Condition(environment, operator, values))
        if len(env_conditions) > 1:
            return Or(conditions=env_conditions)
        else:
            return env_conditions[0]

    # Query Fields helper methods
    def _resolve_equation_operand(self, operand: OperandType) -> Union[SelectType, float]:
        if isinstance(operand, Operation):
            return self.resolve_equation(operand)
        elif isinstance(operand, float):
            return operand
        else:
            return self.resolve_column(operand)

    def is_equation_column(self, column: SelectType) -> bool:
        """Equations are only ever functions, and shouldn't be literals so we
        need to check that the column is a Function
        """
        return isinstance(column, CurriedFunction) and is_equation_alias(column.alias)

    def is_column_function(self, column: SelectType) -> bool:
        return isinstance(column, CurriedFunction) and column not in self.aggregates

        # TODO: This is no longer true, can order by fields that aren't selected, keeping
        # for now so we're consistent with the existing functionality
        raise InvalidSearchQuery("Cannot sort by a field that is not selected.")

    def is_field_alias(self, field: str) -> bool:
        """Given a public field, check if it's a field alias"""
        return field in self.field_alias_converter

    def is_function(self, function: str) -> bool:
        """ "Given a public field, check if it's a supported function"""
        return function in self.function_converter

    def parse_function(self, match: Match[str]) -> Tuple[str, Optional[str], List[str], str]:
        """Given a FUNCTION_PATTERN match, seperate the function name, arguments
        and alias out
        """
        raw_function = match.group("function")
        function, combinator = parse_combinator(raw_function)

        if not self.is_function(function):
            raise InvalidSearchQuery(f"{function} is not a valid function")

        arguments = parse_arguments(function, match.group("columns"))
        alias: Union[str, Any, None] = match.group("alias")

        if alias is None:
            alias = get_function_alias_with_columns(raw_function, arguments)

        return (function, combinator, arguments, alias)

    def get_public_alias(self, function: CurriedFunction) -> str:
        """Given a function resolved by QueryBuilder, get the public alias of that function

        ie. any_user_display -> any(user_display)
        """
        return self.function_alias_map[function.alias].field  # type: ignore

    def get_snql_query(self) -> Query:
        self.validate_having_clause()

        return Query(
            dataset=self.dataset.value,
            match=Entity(self.dataset.value, sample=self.sample_rate),
            select=self.columns,
            array_join=self.array_join,
            where=self.where,
            having=self.having,
            groupby=self.groupby,
            orderby=self.orderby,
            limit=self.limit,
            offset=self.offset,
            limitby=self.limitby,
            turbo=self.turbo,
        )

    def run_query(self, referrer: str, use_cache: bool = False) -> Any:
        return raw_snql_query(self.get_snql_query(), referrer, use_cache)


class UnresolvedQuery(QueryBuilder):
    def __init__(
        self,
        dataset: Dataset,
        params: ParamsType,
        query: Optional[str] = None,
        selected_columns: Optional[List[str]] = None,
        equations: Optional[List[str]] = None,
        auto_fields: bool = False,
        auto_aggregations: bool = False,
        functions_acl: Optional[List[str]] = None,
        array_join: Optional[str] = None,
        limit: Optional[int] = 50,
        offset: Optional[int] = 0,
        limitby: Optional[Tuple[str, int]] = None,
        turbo: bool = False,
        sample_rate: Optional[float] = None,
        equation_config: Optional[Dict[str, bool]] = None,
    ):
        super().__init__(
            dataset=dataset,
            params=params,
            query=query,
            selected_columns=selected_columns,
            equations=equations,
            auto_fields=auto_fields,
            auto_aggregations=auto_aggregations,
            functions_acl=functions_acl,
            array_join=array_join,
            limit=limit,
            offset=offset,
            limitby=limitby,
            turbo=turbo,
            sample_rate=sample_rate,
            equation_config=equation_config,
        )

    def resolve_query(
        self,
        query: Optional[str] = None,
        use_aggregate_conditions: bool = False,
        selected_columns: Optional[List[str]] = None,
        equations: Optional[List[str]] = None,
        orderby: Optional[List[str]] = None,
    ) -> None:
        pass


class TimeseriesQueryBuilder(UnresolvedQuery):
    time_column = Column("time")

    def __init__(
        self,
        dataset: Dataset,
        params: ParamsType,
        interval: int,
        query: Optional[str] = None,
        selected_columns: Optional[List[str]] = None,
        equations: Optional[List[str]] = None,
        functions_acl: Optional[List[str]] = None,
        limit: Optional[int] = 10000,
    ):
        super().__init__(
            dataset,
            params,
            query=query,
            selected_columns=selected_columns,
            equations=equations,
            auto_fields=False,
            functions_acl=functions_acl,
            equation_config={"auto_add": True, "aggregates_only": True},
        )

        self.granularity = Granularity(interval)

        self.limit = None if limit is None else Limit(limit)

        # This is a timeseries, the groupby will always be time
        self.groupby = [self.time_column]

    def resolve_query(
        self,
        query: Optional[str] = None,
        use_aggregate_conditions: bool = False,
        selected_columns: Optional[List[str]] = None,
        equations: Optional[List[str]] = None,
        orderby: Optional[List[str]] = None,
    ) -> None:
        self.where, self.having = self.resolve_conditions(query, use_aggregate_conditions=False)

        # params depends on parse_query, and conditions being resolved first since there may be projects in conditions
        self.where += self.resolve_params()
        self.columns = self.resolve_select(selected_columns, equations)

    @property
    def select(self) -> List[SelectType]:
        if not self.aggregates:
            raise InvalidSearchQuery("Cannot query a timeseries without a Y-Axis")
        # Casting for now since QueryFields/QueryFilter are only partially typed
        return self.aggregates

    def get_snql_query(self) -> Query:
        return Query(
            dataset=self.dataset.value,
            match=Entity(self.dataset.value),
            select=self.select,
            where=self.where,
            having=self.having,
            groupby=self.groupby,
            orderby=[OrderBy(self.time_column, Direction.ASC)],
            granularity=self.granularity,
            limit=self.limit,
        )

    def run_query(self, referrer: str, use_cache: bool = False) -> Any:
        return raw_snql_query(self.get_snql_query(), referrer, use_cache)


class TopEventsQueryBuilder(TimeseriesQueryBuilder):
    """Create one of two top events queries, which is used for the Top Period &
    Top Daily displays

    This builder requires a Snuba response dictionary that already contains
    the top events for the parameters being queried. eg.
    `[{transaction: foo, count: 100}, {transaction: bar, count:50}]`

    Two types of queries can be constructed through this builder:

    First getting each timeseries for each top event (other=False). Which
    roughly results in a query like the one below. The Groupby allow us to
    get additional rows per time window for each transaction. And the Where
    clause narrows the results to those in the top events:
    ```
        SELECT
            transaction, count(), time
        FROM
            discover
        GROUP BY
            transaction, time
        WHERE
            transaction IN ['foo', 'bar']
    ```

    Secondly This builder can also be used for getting a single timeseries
    for all events not in the top (other=True). Which is done by taking the
    previous query, dropping the groupby, and negating the condition eg.
    ```
        SELECT
            count(), time
        FROM
            discover
        GROUP BY
            time
        WHERE
            transaction NOT IN ['foo', 'bar']
    ```
    """

    def __init__(
        self,
        dataset: Dataset,
        params: ParamsType,
        interval: int,
        top_events: List[Dict[str, Any]],
        other: bool = False,
        query: Optional[str] = None,
        selected_columns: Optional[List[str]] = None,
        timeseries_columns: Optional[List[str]] = None,
        equations: Optional[List[str]] = None,
        functions_acl: Optional[List[str]] = None,
        limit: Optional[int] = 10000,
    ):
        selected_columns = [] if selected_columns is None else selected_columns
        timeseries_columns = [] if timeseries_columns is None else timeseries_columns
        equations = [] if equations is None else equations
        timeseries_equations, timeseries_functions = categorize_columns(timeseries_columns)
        super().__init__(
            dataset,
            params,
            interval=interval,
            query=query,
            selected_columns=list(set(selected_columns + timeseries_functions)),
            equations=list(set(equations + timeseries_equations)),
            functions_acl=functions_acl,
            limit=limit,
        )

        self.fields: List[str] = selected_columns if selected_columns is not None else []

        if (conditions := self.resolve_top_event_conditions(top_events, other)) is not None:
            self.where.append(conditions)

        if not other:
            self.groupby.extend(
                [column for column in self.columns if column not in self.aggregates]
            )

    @property
    def translated_groupby(self) -> List[str]:
        """Get the names of the groupby columns to create the series names"""
        translated = []
        for groupby in self.groupby:
            if groupby == self.time_column:
                continue
            if isinstance(groupby, (CurriedFunction, AliasedExpression)):
                translated.append(groupby.alias)
            else:
                translated.append(groupby.name)
        # sorted so the result key is consistent
        return sorted(translated)

    def resolve_top_event_conditions(
        self, top_events: List[Dict[str, Any]], other: bool
    ) -> Optional[WhereType]:
        """Given a list of top events construct the conditions"""
        conditions = []
        for field in self.fields:
            # If we have a project field, we need to limit results by project so we don't hit the result limit
            if field in ["project", "project.id"] and top_events:
                # Iterate through the existing conditions to find the project one
                # the project condition is a requirement of queries so there should always be one
                project_condition = [
                    condition
                    for condition in self.where
                    if type(condition) == Condition and condition.lhs == self.column("project_id")
                ][0]
                self.where.remove(project_condition)
                if field == "project":
                    projects = list({self.project_slugs[event["project"]] for event in top_events})
                else:
                    projects = list({event["project.id"] for event in top_events})
                self.where.append(Condition(self.column("project_id"), Op.IN, projects))
                continue

            resolved_field = self.resolve_column(field)

            values: Set[Any] = set()
            for event in top_events:
                if field in event:
                    alias = field
                elif self.is_column_function(resolved_field) and resolved_field.alias in event:
                    alias = resolved_field.alias
                else:
                    continue

                # Note that because orderby shouldn't be an array field its not included in the values
                if isinstance(event.get(alias), list):
                    continue
                else:
                    values.add(event.get(alias))
            values_list = list(values)

            if values_list:
                if field == "timestamp" or field.startswith("timestamp.to_"):
                    if not other:
                        # timestamp fields needs special handling, creating a big OR instead
                        function, operator = Or, Op.EQ
                    else:
                        # Needs to be a big AND when negated
                        function, operator = And, Op.NEQ
                    if len(values_list) > 1:
                        conditions.append(
                            function(
                                conditions=[
                                    Condition(resolved_field, operator, value)
                                    for value in sorted(values_list)
                                ]
                            )
                        )
                    else:
                        conditions.append(Condition(resolved_field, operator, values_list[0]))
                elif None in values_list:
                    # one of the values was null, but we can't do an in with null values, so split into two conditions
                    non_none_values = [value for value in values_list if value is not None]
                    null_condition = Condition(
                        Function("isNull", [resolved_field]), Op.EQ if not other else Op.NEQ, 1
                    )
                    if non_none_values:
                        non_none_condition = Condition(
                            resolved_field, Op.IN if not other else Op.NOT_IN, non_none_values
                        )
                        if not other:
                            conditions.append(Or(conditions=[null_condition, non_none_condition]))
                        else:
                            conditions.append(And(conditions=[null_condition, non_none_condition]))
                    else:
                        conditions.append(null_condition)
                else:
                    conditions.append(
                        Condition(resolved_field, Op.IN if not other else Op.NOT_IN, values_list)
                    )
        if len(conditions) > 1:
            final_function = And if not other else Or
            final_condition = final_function(conditions=conditions)
        elif len(conditions) == 1:
            final_condition = conditions[0]
        else:
            final_condition = None
        return final_condition


class HistogramQueryBuilder(QueryBuilder):
    base_function_acl = ["array_join", "histogram", "spans_histogram"]

    def __init__(
        self,
        num_buckets: int,
        histogram_column: str,
        histogram_rows: Optional[int],
        histogram_params: HistogramParams,
        key_column: Optional[str],
        field_names: Optional[List[Union[str, Any, None]]],
        groupby: Optional[List[str]],
        *args: Any,
        **kwargs: Any,
    ):
        kwargs["functions_acl"] = kwargs.get("functions_acl", []) + self.base_function_acl
        super().__init__(*args, **kwargs)
        self.additional_groupby = groupby
        selected_columns = kwargs["selected_columns"]

        resolved_histogram = self.resolve_column(histogram_column)

        # Reset&Ignore the columns from the QueryBuilder
        self.aggregates: List[CurriedFunction] = []
        self.columns = [self.resolve_column("count()"), resolved_histogram]

        if key_column is not None and field_names is not None:
            key_values: List[str] = [field for field in field_names if isinstance(field, str)]
            self.where.append(Condition(self.resolve_column(key_column), Op.IN, key_values))

        # make sure to bound the bins to get the desired range of results
        min_bin = histogram_params.start_offset
        self.where.append(Condition(resolved_histogram, Op.GTE, min_bin))
        max_bin = histogram_params.start_offset + histogram_params.bucket_size * num_buckets
        self.where.append(Condition(resolved_histogram, Op.LTE, max_bin))

        if key_column is not None:
            self.columns.append(self.resolve_column(key_column))

        groups = len(selected_columns) if histogram_rows is None else histogram_rows
        self.limit = Limit(groups * num_buckets)
        self.orderby = (self.orderby if self.orderby else []) + [
            OrderBy(resolved_histogram, Direction.ASC)
        ]

        self.groupby = self.resolve_groupby()
        self.groupby = self.resolve_additional_groupby()

    def resolve_additional_groupby(self) -> List[SelectType]:
        base_groupby = self.groupby
        if base_groupby is not None and self.additional_groupby is not None:
            base_groupby += [self.resolve_column(field) for field in self.additional_groupby]

        return base_groupby


class MetricsQueryBuilder(QueryBuilder):
    def __init__(self, *args: Any, allow_metric_aggregates: Optional[bool] = False, **kwargs: Any):
        self.distributions: List[CurriedFunction] = []
        self.sets: List[CurriedFunction] = []
        self.counters: List[CurriedFunction] = []
        self.metric_ids: List[int] = []
<<<<<<< HEAD

=======
        self.allow_metric_aggregates = allow_metric_aggregates
>>>>>>> 13563b7a
        super().__init__(
            # Dataset is always Metrics
            Dataset.Metrics,
            *args,
            **kwargs,
        )
        if "organization_id" in self.params:
            self.organization_id = self.params["organization_id"]
        else:
            raise InvalidSearchQuery("Organization id required to create a metrics query")
        self.granularity = self.resolve_granularity()

    def column(self, name: str) -> Column:
        """Given an unresolved sentry name and return a snql column.

        :param name: The unresolved sentry name.
        """
        try:
            return super().column(name)
        except InvalidSearchQuery:
            raise IncompatibleMetricsQuery(f"Column {name} was not found in metrics indexer")

    def aliased_column(self, name: str) -> SelectType:
        try:
            return super().aliased_column(name)
        except InvalidSearchQuery:
            raise IncompatibleMetricsQuery(f"Column {name} was not found in metrics indexer")

    def resolve_granularity(self) -> Granularity:
        """Granularity impacts metric queries even when they aren't timeseries because the data needs to be
        pre-aggregated

        Granularity is determined by checking the alignment of our start & end timestamps with the timestamps in
        snuba. eg. we can only use the daily granularity if the query starts and ends at midnight
        Seconds are ignored under the assumption that there currently isn't a valid use case to have
        to-the-second accurate information
        """
        start = cast(datetime, self.params["start"])
        end = cast(datetime, self.params["end"])
        duration = (end - start).seconds

        # TODO: could probably allow some leeway on the start & end (a few minutes) and use a bigger granularity
        # eg. yesterday at 11:59pm to tomorrow at 12:01am could still use the day bucket

        # Query is at least an hour
        if start.minute == end.minute == 0 and duration % 3600 == 0:
            # we're going from midnight -> midnight which aligns with our daily buckets
            if start.hour == end.hour == 0 and duration % 86400 == 0:
                granularity = 86400
            # we're roughly going from start of hour -> next which aligns with our hourly buckets
            else:
                granularity = 3600
        # We're going from one random minute to another, we could use the 10s bucket, but no reason for that precision
        # here
        else:
            granularity = 60
        return Granularity(granularity)

    def resolve_params(self) -> List[WhereType]:
        conditions = super().resolve_params()
        conditions.append(Condition(self.column("organization_id"), Op.EQ, self.organization_id))
        return conditions

    def resolve_query(self, *args: Any, **kwargs: Any) -> None:
        super().resolve_query(*args, **kwargs)
        # Optimization to add metric ids to the filter
        if len(self.metric_ids) > 0:
            self.where.append(
                # Metric id is intentionally sorted so we create consistent queries here both for testing & caching
                Condition(Column("metric_id"), Op.IN, sorted(self.metric_ids))
            )

    def resolve_having(
        self, parsed_terms: ParsedTerms, use_aggregate_conditions: bool
    ) -> List[WhereType]:
        if not self.allow_metric_aggregates:
            # Regardless of use_aggregate_conditions, check if any having_conditions exist
            having_conditions = super().resolve_having(parsed_terms, True)
            if len(having_conditions) > 0:
                raise IncompatibleMetricsQuery(
                    "Aggregate conditions were disabled, but included in filter"
                )

            # Don't resolve having conditions again if we don't have to
            if use_aggregate_conditions:
                return having_conditions
            else:
                return []
        return super().resolve_having(parsed_terms, use_aggregate_conditions)

    def resolve_limit(self, limit: Optional[int]) -> Limit:
        """Impose a max limit, since we may need to create a large condition based on the group by values when the query
        is run"""
        if limit is not None and limit > METRICS_MAX_LIMIT:
            raise IncompatibleMetricsQuery(f"Can't have a limit larger than {METRICS_MAX_LIMIT}")
        elif limit is None:
            return Limit(METRICS_MAX_LIMIT)
        else:
            return Limit(limit)

    def resolve_snql_function(
        self,
        snql_function: MetricsFunction,
        arguments: Mapping[str, NormalizedArg],
        alias: str,
        resolve_only: bool,
    ) -> Optional[SelectType]:
        if snql_function.snql_distribution is not None:
            resolved_function = snql_function.snql_distribution(arguments, alias)
            if not resolve_only:
                self.distributions.append(resolved_function)
                # Still add to aggregates so groupby is correct
                self.aggregates.append(resolved_function)
            return resolved_function
        if snql_function.snql_set is not None:
            resolved_function = snql_function.snql_set(arguments, alias)
            if not resolve_only:
                self.sets.append(resolved_function)
                # Still add to aggregates so groupby is correct
                self.aggregates.append(resolved_function)
            return resolved_function
        if snql_function.snql_counter is not None:
            resolved_function = snql_function.snql_counter(arguments, alias)
            if not resolve_only:
                self.counters.append(resolved_function)
                # Still add to aggregates so groupby is correct
                self.aggregates.append(resolved_function)
            return resolved_function
        return None

    def _resolve_tag_value(self, value: str) -> int:
        result = indexer.resolve(self.organization_id, value)
        if result is None:
            raise InvalidSearchQuery("Tag value was not found")
        return cast(int, result)

    def _default_filter_converter(self, search_filter: SearchFilter) -> Optional[WhereType]:
        if search_filter.value.is_wildcard():
            raise IncompatibleMetricsQuery("wildcards not supported")

        name = search_filter.key.name
        operator = search_filter.operator
        value = search_filter.value.value

        lhs = self.resolve_column(name)

        # resolve_column will try to resolve this name with indexer, and if its a tag the Column will be tags[1]
        is_tag = isinstance(lhs, Column) and lhs.subscriptable == "tags"
        if is_tag:
            if isinstance(value, list):
                value = [self._resolve_tag_value(v) for v in value]
            else:
                value = self._resolve_tag_value(value)

        # timestamp{,.to_{hour,day}} need a datetime string
        # last_seen needs an integer
        if isinstance(value, datetime) and name not in TIMESTAMP_FIELDS:
            value = int(to_timestamp(value)) * 1000

        if name in TIMESTAMP_FIELDS:
            if (
                operator in ["<", "<="]
                and value < self.params["start"]
                or operator in [">", ">="]
                and value > self.params["end"]
            ):
                raise InvalidSearchQuery(
                    "Filter on timestamp is outside of the selected date range."
                )

        # TODO(wmak): Need to handle `has` queries, basically check that tags.keys has the value?

        return Condition(lhs, Op(search_filter.operator), value)

    def get_snql_query(self) -> List[Query]:
        """Because metrics table queries need to make multiple requests per metric type this function cannot be
        inmplemented see run_query"""
        raise NotImplementedError("get_snql_query cannot be implemented for MetricsQueryBuilder")

    def _create_query_framework(self) -> Tuple[str, Dict[str, QueryFramework]]:
        query_framework: Dict[str, QueryFramework] = {
            "distribution": QueryFramework(
                orderby=[],
                functions=self.distributions,
                entity=Entity("metrics_distributions", sample=self.sample_rate),
            ),
            "counter": QueryFramework(
                orderby=[],
                functions=self.counters,
                entity=Entity("metrics_counters", sample=self.sample_rate),
            ),
            "set": QueryFramework(
                orderby=[],
                functions=self.sets,
                entity=Entity("metrics_sets", sample=self.sample_rate),
            ),
        }
        primary = None
        # if orderby spans more than one table, the query isn't possible with metrics
        for orderby in self.orderby:
            if orderby.exp in self.distributions:
                query_framework["distribution"].orderby.append(orderby)
                if primary not in [None, "distribution"]:
                    raise IncompatibleMetricsQuery("Can't order across tables")
                primary = "distribution"
            elif orderby.exp in self.sets:
                query_framework["set"].orderby.append(orderby)
                if primary not in [None, "set"]:
                    raise IncompatibleMetricsQuery("Can't order across tables")
                primary = "set"
            elif orderby.exp in self.counters:
                query_framework["counter"].orderby.append(orderby)
                if primary not in [None, "counter"]:
                    raise IncompatibleMetricsQuery("Can't order across tables")
                primary = "counter"
            else:
                # An orderby that isn't on a function add it to all of them
                for framework in query_framework.values():
                    framework.orderby.append(orderby)

        # Pick one arbitrarily, there's no orderby on functions
        if primary is None:
            primary = "distribution"

        return primary, query_framework

    def run_query(self, referrer: str, use_cache: bool = False) -> Any:
        self.validate_having_clause()
        # Need to split orderby between the 3 possible tables
        # TODO: need to validate orderby, ordering by tag values is impossible unless the values have low cardinality
        # and we can transform them (eg. project)
        primary, query_framework = self._create_query_framework()

        groupby_aliases = [
            groupby.alias
            if isinstance(groupby, (AliasedExpression, CurriedFunction))
            else groupby.name
            for groupby in self.groupby
        ]
        # The typing for these are weak (all using Any) since the results from snuba can contain an assortment of types
        value_map: Dict[str, Any] = defaultdict(dict)
        groupby_values: List[Any] = []
        meta_dict = {}
        result: Any = {
            "data": None,
            "meta": [],
        }
        # We need to run the same logic on all 3 queries, since the `primary` query could come back with no results. The
        # goal is to get n=limit results from one query, then use those n results to create a condition for the
        # remaining queries. This is so that we can respect function orderbys from the first query, but also so we don't
        # get 50 different results from each entity
        for query_details in [query_framework.pop(primary), *query_framework.values()]:
            # Only run the query if there's at least one function, can't query without metrics
            if len(query_details.functions) > 0:
                select = [
                    column
                    for column in self.columns
                    if not isinstance(column, CurriedFunction) or column in query_details.functions
                ]
                if groupby_values:
                    # We already got the groupby values we want, add them to the conditions to limit our results so we
                    # can get the aggregates for the same values
                    where = self.where + [
                        Condition(
                            # Tuples are allowed to have multiple types in clickhouse
                            Function(
                                "tuple",
                                [
                                    groupby.exp
                                    if isinstance(groupby, AliasedExpression)
                                    else groupby
                                    for groupby in self.groupby
                                ],
                            ),
                            Op.IN,
                            Function("tuple", groupby_values),
                        )
                    ]
                    # Because we've added a condition for each groupby value we don't want an offset here
                    offset = Offset(0)
                    referrer_suffix = "secondary"
                else:
                    # We don't have our groupby values yet, this means this is the query where we're getting them
                    where = self.where
                    offset = self.offset
                    referrer_suffix = "primary"

                query = Query(
                    dataset=self.dataset.value,
                    match=query_details.entity,
                    select=select,
                    array_join=self.array_join,
                    where=where,
                    having=self.having,
                    groupby=self.groupby,
                    orderby=query_details.orderby,
                    limit=self.limit,
                    offset=offset,
                    limitby=self.limitby,
                    turbo=self.turbo,
                )
                current_result = raw_snql_query(
                    query,
                    f"{referrer}.{referrer_suffix}",
                    use_cache,
                )
                for row in current_result["data"]:
                    # Arrays in clickhouse cannot contain multiple types, and since groupby values
                    # can contain any type, we must use tuples instead
                    groupby_key = tuple(row[key] for key in groupby_aliases)
                    value_map_key = ",".join(str(value) for value in groupby_key)
                    # First time we're seeing this value, add it to the values we're going to filter by
                    if value_map_key not in value_map:
                        groupby_values.append(groupby_key)
                    value_map[value_map_key].update(row)
                for meta in current_result["meta"]:
                    meta_dict[meta["name"]] = meta["type"]

        result["data"] = list(value_map.values())
        result["meta"] = [{"name": key, "type": value} for key, value in meta_dict.items()]

        return result


class TimeseriesMetricQueryBuilder(MetricsQueryBuilder):
    time_alias = "time"

    def __init__(
        self,
        params: ParamsType,
        interval: int,
        query: Optional[str] = None,
        selected_columns: Optional[List[str]] = None,
        allow_metric_aggregates: Optional[bool] = False,
        functions_acl: Optional[List[str]] = None,
    ):
        super().__init__(
            params=params,
            query=query,
            selected_columns=selected_columns,
            allow_metric_aggregates=allow_metric_aggregates,
            auto_fields=False,
            functions_acl=functions_acl,
        )
        if self.granularity.granularity > interval:
            for granularity in METRICS_GRANULARITIES:
                if granularity <= interval:
                    self.granularity = Granularity(granularity)
                    break

        self.time_column = self.resolve_time_column(interval)

        # This is a timeseries, the groupby will always be time
        self.groupby = [self.time_column]

    def resolve_time_column(self, interval: int) -> Function:
        """Need to round the timestamp to the interval requested

        We commonly use interval & granularity interchangeably, but in the case of the metrics dataset they must be
        considered as two separate things. The reason being the way we store metrics will rarely align with the
        start&end of the query.
        This means that we'll need to select granularity for data accuracy, and then use the clickhouse
        toStartOfInterval function to group results by their displayed interval

        eg.
        See test_builder.test_run_query_with_hour_interval for this in test form
        we have a query from yesterday at 15:30 -> today at 15:30
        there is 1 event at 15:45
        and we want the timeseries displayed at 1 hour intervals

        The event is in the quantized hour-aligned metrics bucket of 15:00, since the bounds of the query are
        (Yesterday 15:30, Today 15:30) the condition > Yesterday 15:30 means using the hour-aligned bucket you'd
        miss that event.

        So instead in this case we want the minute-aligned bucket, while rounding timestamp to the hour, so we'll
        only get data that is relevant because of the timestamp filters. And Snuba will merge the datasketches for
        us to get correct data.
        """
        if interval < 10:
            raise IncompatibleMetricsQuery(
                "Interval must be at least 10s because our smallest granularity is 10s"
            )

        return Function(
            "toStartOfInterval",
            [
                Column("timestamp"),
                Function("toIntervalSecond", [interval]),
                "Universal",
            ],
            self.time_alias,
        )

    def get_snql_query(self) -> List[Query]:
        """Because of the way metrics are structured a single request can result in >1 snql query

        This is because different functions will use different entities
        """
        # No need for primary from the query framework since there's no orderby to worry about
        _, query_framework = self._create_query_framework()

        queries: List[Query] = []
        for query_details in query_framework.values():
            if len(query_details.functions) > 0:
                queries.append(
                    Query(
                        dataset=self.dataset.value,
                        match=query_details.entity,
                        select=query_details.functions,
                        where=self.where,
                        having=self.having,
                        groupby=self.groupby,
                        orderby=[OrderBy(self.time_column, Direction.ASC)],
                        granularity=self.granularity,
                        limit=self.limit,
                    )
                )

        return queries

    def run_query(self, referrer: str, use_cache: bool = False) -> Any:
        queries = self.get_snql_query()
        if queries:
            results = bulk_snql_query(queries, referrer, use_cache)
        else:
            results = []

        time_map: Dict[str, Dict[str, Any]] = defaultdict(dict)
        meta_dict = {}
        for current_result in results:
            # there's only 1 thing in the groupby which is time
            for row in current_result["data"]:
                time_map[row[self.time_alias]].update(row)
            for meta in current_result["meta"]:
                meta_dict[meta["name"]] = meta["type"]

        return {
            "data": list(time_map.values()),
            "meta": [{"name": key, "type": value} for key, value in meta_dict.items()],
        }<|MERGE_RESOLUTION|>--- conflicted
+++ resolved
@@ -1453,11 +1453,7 @@
         self.sets: List[CurriedFunction] = []
         self.counters: List[CurriedFunction] = []
         self.metric_ids: List[int] = []
-<<<<<<< HEAD
-
-=======
         self.allow_metric_aggregates = allow_metric_aggregates
->>>>>>> 13563b7a
         super().__init__(
             # Dataset is always Metrics
             Dataset.Metrics,
