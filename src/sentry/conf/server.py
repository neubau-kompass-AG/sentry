--- conflicted
+++ resolved
@@ -2512,7 +2512,6 @@
 SENTRY_ISSUE_ALERT_HISTORY = "sentry.rules.history.backends.postgres.PostgresRuleHistoryBackend"
 SENTRY_ISSUE_ALERT_HISTORY_OPTIONS = {}
 
-<<<<<<< HEAD
 SUPERUSER_ACCESS_CATEGORIES = [
     "development",
     "debugging",
@@ -2522,7 +2521,5 @@
     "onboarding_setup",
     "other",
 ]
-=======
-
-LOG_API_ACCESS = not IS_DEV or os.environ.get("SENTRY_LOG_API_ACCESS")
->>>>>>> f35e7d07
+
+LOG_API_ACCESS = not IS_DEV or os.environ.get("SENTRY_LOG_API_ACCESS")