--- conflicted
+++ resolved
@@ -2,11 +2,8 @@
 @import url("fonts.less");
 @import url("datepicker.less");
 @import url("github.less");
-<<<<<<< HEAD
 @import url("select2.less");
-=======
 @import url("pygments.less");
->>>>>>> 78abf881
 
 @baseFontSize: 13px;
 @grayDark: #404f60;
@@ -1146,20 +1143,11 @@
 
   > li {
     padding-left: 20px;
-<<<<<<< HEAD
-    font-family:monospace;
-    white-space:pre;
-    color:rgba(0,0,0,.75);
-    background-color: #f4f6f9;
-    line-height: 24px;
-    > pre {
-=======
     font-family: monospace;
     color: rgba(0,0,0,.75);
     background-color: #f8f8f8;
 
     pre {
->>>>>>> 78abf881
       background-color: inherit;
       color: rgba(0,0,0,.5);
       margin: 0;
@@ -1174,12 +1162,7 @@
     }
   }
   > li.active {
-<<<<<<< HEAD
     background-color: #dee3e9;
-=======
-    background-color: #e8e8e8;
-
->>>>>>> 78abf881
     pre {
       color: @black;
     }
@@ -1198,13 +1181,8 @@
   }
 
   &:hover {
-<<<<<<< HEAD
-    > li {
-      background-color: #f0f0f0;
-=======
     li {
       background-color: #f3f3f3;
->>>>>>> 78abf881
       &.active {
         background-color: #e0e0e0;
       }
