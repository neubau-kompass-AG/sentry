--- conflicted
+++ resolved
@@ -1,15 +1,4 @@
 from __future__ import annotations
-
-__all__ = (
-    "metric_object_factory",
-    "run_metrics_query",
-    "RawAggregatedMetric",
-    "MetricFieldBase",
-    "DerivedMetric",
-    "SingularEntityDerivedMetric",
-    "DERIVED_METRICS",
-    "generate_bottom_up_dependency_tree_for_metrics",
-)
 
 import copy
 from abc import ABC, abstractmethod
@@ -71,6 +60,18 @@
 )
 from sentry.utils.snuba import raw_snql_query
 
+__all__ = (
+    "metric_object_factory",
+    "run_metrics_query",
+    "RawAggregatedMetric",
+    "MetricFieldBase",
+    "DerivedMetric",
+    "SingularEntityDerivedMetric",
+    "DERIVED_METRICS",
+    "generate_bottom_up_dependency_tree_for_metrics",
+)
+
+
 if TYPE_CHECKING:
     from sentry.snuba.metrics.query_builder import QueryDefinition
 
@@ -562,9 +563,6 @@
                     metric_nodes.append(DERIVED_METRICS[metric])
         return reversed(results)
 
-<<<<<<< HEAD
-    def run_post_query_function(self, data, query_definition: QueryDefinition, idx=None):
-=======
     def naively_generate_singular_entity_constituents(self):
         single_entity_constituents = set(
             list(
@@ -575,8 +573,7 @@
         )
         return single_entity_constituents
 
-    def run_post_query_function(self, data, idx=None):
->>>>>>> 76645ec0
+    def run_post_query_function(self, data, query_definition: QueryDefinition, idx=None):
         compute_func_args = [
             data[constituent_metric_name] if idx is None else data[constituent_metric_name][idx]
             for constituent_metric_name in self.metrics
@@ -740,32 +737,24 @@
 
 def metric_object_factory(op: Optional[str], metric_name: str) -> MetricFieldBase:
     """Returns an appropriate instance of MetricsFieldBase object"""
-<<<<<<< HEAD
     if op in DERIVED_OPS and metric_name in DERIVED_METRICS:
         raise InvalidParams("derived ops cannot be used on derived metrics")
 
-    if metric_name in DERIVED_METRICS:
-        return DERIVED_METRICS[metric_name]
-
-    # at this point we know we have an op. Add assertion to appease mypy
-    assert op is not None
-
-    if op in DERIVED_OPS:
-        return DERIVED_OPS[op](op=op, metric_name=metric_name)
-
-    return RawAggregatedMetric(op=op, metric_name=metric_name)
-=======
     # This function is only used in the query builder, only after func `parse_field` validates
     # that no private derived metrics are required. The query builder requires access to all
     # derived metrics to be able to compute derived metrics that are not private but might have
     # private constituents
     derived_metrics = get_derived_metrics(exclude_private=False)
     if metric_name in derived_metrics:
-        instance = derived_metrics[metric_name]
-    else:
-        instance = RawAggregatedMetric(op=op, metric_name=metric_name)
-    return instance
->>>>>>> 76645ec0
+        return derived_metrics[metric_name]
+
+    # at this point we know we have an op. Add assertion to appease mypy
+    assert op is not None
+
+    if op in DERIVED_OPS:
+        return DERIVED_OPS[op](op=op, metric_name=metric_name)
+
+    return RawAggregatedMetric(op=op, metric_name=metric_name)
 
 
 def generate_bottom_up_dependency_tree_for_metrics(query_definition_fields_set):
@@ -774,26 +763,11 @@
     `CompositeEntityDerivedMetric` in a query definition fields set
     """
     dependency_list = []
-<<<<<<< HEAD
     for op, metric_name in query_definition_fields_set:
         dependency_list.extend(
             metric_object_factory(op, metric_name).generate_bottom_up_derived_metrics_dependencies()
         )
     return dependency_list
-=======
-    for op, field_name in query_definition_fields_set:
-        if field_name not in DERIVED_METRICS:
-            # Instances of RawAggregatedMetric do not have dependencies
-            continue
-        derived_metric = DERIVED_METRICS[field_name]
-        # We are only interested in the dependency tree from instances of
-        # CompositeEntityDerivedMetric as they don't have a direct mapping to SnQL and so
-        # need to be computed post query which is practically when this function is called
-        if isinstance(derived_metric, CompositeEntityDerivedMetric):
-            dependency_list.extend(derived_metric.generate_bottom_up_derived_metrics_dependencies())
-        elif isinstance(derived_metric, SingularEntityDerivedMetric):
-            dependency_list.append((None, derived_metric.metric_name))
-    return dependency_list
 
 
 def get_derived_metrics(exclude_private=True):
@@ -801,5 +775,4 @@
         {key: value for (key, value) in DERIVED_METRICS.items() if not value.is_private}
         if exclude_private
         else DERIVED_METRICS
-    )
->>>>>>> 76645ec0
+    )