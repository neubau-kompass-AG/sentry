--- conflicted
+++ resolved
@@ -19,19 +19,12 @@
 import * as dashboardsTypes from 'sentry/views/dashboardsV2/types';
 import WidgetBuilder, {WidgetBuilderProps} from 'sentry/views/dashboardsV2/widgetBuilder';
 
-<<<<<<< HEAD
-=======
-// Mock World Map because setState inside componentDidMount is
-// throwing UnhandledPromiseRejection
-jest.mock('sentry/components/charts/worldMapChart');
-
 const defaultOrgFeatures = [
   'new-widget-builder-experience',
   'dashboards-edit',
   'global-views',
 ];
 
->>>>>>> f05d2d00
 function renderTestComponent({
   widget,
   dashboard,
