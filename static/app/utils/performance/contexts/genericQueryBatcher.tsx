import {createContext, Fragment, Ref, useEffect, useRef} from 'react';

import {Client} from 'sentry/api';
import {Organization} from 'sentry/types';
import trackAdvancedAnalyticsEvent from 'sentry/utils/analytics/trackAdvancedAnalyticsEvent';
import useApi from 'sentry/utils/useApi';
import useOrganization from 'sentry/utils/useOrganization';

import {createDefinedContext} from './utils';

type QueryObject = {
  query: {
    [k: string]: any;
  };
}; // TODO(k-fish): Fix to ensure exact types for all requests. Simplified type for now, need to pull this in from events file.

type BatchQueryDefinition = {
  api: Client;
  batchProperty: string;

  path: string;
  reject: (reason?: string) => void;
  requestQueryObject: QueryObject;
  // Intermediate promise functions
  resolve: (value: any) => void;
};

type QueryBatch = {
  addQuery: (q: BatchQueryDefinition, id: symbol) => void;
};

const [GenericQueryBatcherProvider, _useGenericQueryBatcher] =
  createDefinedContext<QueryBatch>({
    name: 'GenericQueryBatcherContext',
  });

function mergeKey(query: BatchQueryDefinition) {
  return `${query.batchProperty}.${query.path}`;
}

type MergeMap = Record<string, BatchQueryDefinition[]>;

// Builds a map that will contain an array of query definitions by mergeable key (using batch property and path)
function queriesToMap(collectedQueries: Record<symbol, BatchQueryDefinition>) {
  const keys = Reflect.ownKeys(collectedQueries);
  if (!keys.length) {
    return false;
  }
  const mergeMap: MergeMap = {};

  keys.forEach(async key => {
    const query = collectedQueries[key];
    mergeMap[mergeKey(query)] = mergeMap[mergeKey(query)] || [];
    mergeMap[mergeKey(query)].push(query);
    delete collectedQueries[key];
  });

  return mergeMap;
}

function requestFunction(api: Client, path: string, queryObject: QueryObject) {
  return api.requestPromise(path, queryObject);
}

function _handleUnmergeableQuery(queryDefinition: BatchQueryDefinition) {
  const result = requestFunction(
    queryDefinition.api,
    queryDefinition.path,
    queryDefinition.requestQueryObject
  );
  queryDefinition.resolve(result);
}

function _handleUnmergeableQueries(mergeMap: MergeMap) {
  let queriesSent = 0;
  Object.keys(mergeMap).forEach(async k => {
    // Using async forEach to ensure calls start in parallel.
    const mergeList = mergeMap[k];

    if (mergeList.length === 1) {
      const [queryDefinition] = mergeList;
      queriesSent++;
      _handleUnmergeableQuery(queryDefinition);
    }
  });

  return queriesSent;
}

function _handleMergeableQueries(mergeMap: MergeMap) {
  let queriesSent = 0;
  Object.keys(mergeMap).forEach(async k => {
    const mergeList = mergeMap[k];

    if (mergeList.length <= 1) {
      return;
    }

    const [exampleDefinition] = mergeList;
    const batchProperty = exampleDefinition.batchProperty;
    const query = {...exampleDefinition.requestQueryObject.query};
    const requestQueryObject = {...exampleDefinition.requestQueryObject, query};

    const batchValues: string[] = [];

    mergeList.forEach(q => {
      const batchFieldValue = q.requestQueryObject.query[batchProperty];
      if (Array.isArray(batchFieldValue)) {
        if (batchFieldValue.length > 1) {
          // Omit multiple requests with multi fields (eg. yAxis) for now and run them as single queries
          queriesSent++;
          _handleUnmergeableQuery(q);
          return;
        }
        // Unwrap array value if it is a single value
        batchValues.push(batchFieldValue[0]);
      } else {
        batchValues.push(batchFieldValue);
      }
    });

    requestQueryObject.query[batchProperty] = batchValues;

    queriesSent++;
    const requestPromise = requestFunction(
      exampleDefinition.api,
      exampleDefinition.path,
      requestQueryObject
    );

    try {
      const result = await requestPromise;
      // Unmerge back into individual results
      mergeList.forEach(queryDefinition => {
        const propertyName = Array.isArray(
          queryDefinition.requestQueryObject.query[queryDefinition.batchProperty]
        )
          ? queryDefinition.requestQueryObject.query[queryDefinition.batchProperty][0]
          : queryDefinition.requestQueryObject.query[queryDefinition.batchProperty];

        const singleResult = result[propertyName];
        queryDefinition.resolve(singleResult);
      });
    } catch (e) {
      // On error fail all requests relying on this merged query (for now)
      mergeList.forEach(q => q.reject(e));
    }
  });
  return queriesSent;
}

function handleBatching(
  organization: Organization,
  queries: Record<symbol, BatchQueryDefinition>
) {
  const mergeMap = queriesToMap(queries);

  if (!mergeMap) {
    return;
  }

  let queriesSent = 0;
  queriesSent += _handleUnmergeableQueries(mergeMap);
  queriesSent += _handleMergeableQueries(mergeMap);

  const queriesCollected = Object.values(mergeMap).reduce(
    (acc, mergeList) => acc + mergeList.length,
    0
  );

  const queriesSaved = queriesCollected - queriesSent;

  trackAdvancedAnalyticsEvent('performance_views.landingv3.batch_queries', {
    organization,
    num_collected: queriesCollected,
    num_saved: queriesSaved,
    num_sent: queriesSent,
  });
}

export const GenericQueryBatcher = ({children}: {children: React.ReactNode}) => {
  const queries = useRef<Record<symbol, BatchQueryDefinition>>({});

<<<<<<< HEAD
  const timeoutRef = useRef<number | null>(null);
=======
  const timeoutId = useRef<number | undefined>();
>>>>>>> b86a35d8
  const organization = useOrganization();

  const addQuery = (q: BatchQueryDefinition, id: symbol) => {
    queries.current[id] = q;

    if (timeoutRef.current) {
      clearTimeout(timeoutRef.current);
      timeoutRef.current = null;
    }
    // Put batch function in the next macro task to aggregate all requests in this frame.
    timeoutRef.current = window.setTimeout(() => {
      handleBatching(organization, queries.current);
      timeoutRef.current = null;
    }, 0);
  };

  // Cleanup timeout after component unmounts.
  useEffect(
    () => () => {
<<<<<<< HEAD
      timeoutRef.current && window.clearTimeout(timeoutRef.current);
=======
      timeoutId.current !== undefined && clearTimeout(timeoutId.current);
>>>>>>> b86a35d8
    },
    []
  );

  return (
    <GenericQueryBatcherProvider
      value={{
        addQuery,
      }}
    >
      {children}
    </GenericQueryBatcherProvider>
  );
};

type NodeContext = {
  batchProperty: string;
  id: Ref<Symbol>;
};

const BatchNodeContext = createContext<NodeContext | undefined>(undefined);

export type QueryBatching = {
  batchRequest: (_: Client, path: string, query: QueryObject) => Promise<any>;
};

// Wraps api request components to collect at most one request per frame / render pass using symbol as a unique id.
// Transforms these requests into an intermediate promise and adds a query definition that the batch function will use.
export function QueryBatchNode(props: {
  batchProperty: string;
  children(_: any): React.ReactNode;
}) {
  const {batchProperty, children} = props;
  const id = useRef(Symbol());

  let batchContext: QueryBatch;
  try {
    batchContext = _useGenericQueryBatcher();
  } catch (_) {
    return <Fragment>{children({})}</Fragment>;
  }

  const api = useApi();

  function batchRequest(
    _: Client,
    path: string,
    requestQueryObject: QueryObject
  ): Promise<any> {
    const queryPromise = new Promise((resolve, reject) => {
      const queryDefinition: BatchQueryDefinition = {
        resolve,
        reject,
        batchProperty,
        path,
        requestQueryObject,
        api,
      };
      batchContext?.addQuery(queryDefinition, id.current);
    });
    return queryPromise;
  }

  const queryBatching: QueryBatching = {
    batchRequest,
  };

  return (
    <BatchNodeContext.Provider
      value={{
        id,
        batchProperty,
      }}
    >
      {children({queryBatching})}
    </BatchNodeContext.Provider>
  );
}<|MERGE_RESOLUTION|>--- conflicted
+++ resolved
@@ -181,11 +181,7 @@
 export const GenericQueryBatcher = ({children}: {children: React.ReactNode}) => {
   const queries = useRef<Record<symbol, BatchQueryDefinition>>({});
 
-<<<<<<< HEAD
   const timeoutRef = useRef<number | null>(null);
-=======
-  const timeoutId = useRef<number | undefined>();
->>>>>>> b86a35d8
   const organization = useOrganization();
 
   const addQuery = (q: BatchQueryDefinition, id: symbol) => {
@@ -205,11 +201,7 @@
   // Cleanup timeout after component unmounts.
   useEffect(
     () => () => {
-<<<<<<< HEAD
-      timeoutRef.current && window.clearTimeout(timeoutRef.current);
-=======
-      timeoutId.current !== undefined && clearTimeout(timeoutId.current);
->>>>>>> b86a35d8
+      timeoutId.current !== null && clearTimeout(timeoutId.current);
     },
     []
   );
