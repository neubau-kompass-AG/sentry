--- conflicted
+++ resolved
@@ -15,11 +15,7 @@
 import MutedBox from 'sentry/components/mutedBox';
 import ReprocessedBox from 'sentry/components/reprocessedBox';
 import ResolutionBox from 'sentry/components/resolutionBox';
-<<<<<<< HEAD
-import SuggestProjectCTA from 'sentry/components/suggestProjectCTA';
 import space from 'sentry/styles/space';
-=======
->>>>>>> 93c10c72
 import {
   BaseGroupStatusReprocessing,
   Environment,
@@ -235,16 +231,7 @@
 
     return (
       <div className={className}>
-<<<<<<< HEAD
         <StyledLayoutBody>
-          {event && (
-            <ErrorBoundary customComponent={null}>
-              <SuggestProjectCTA event={event} organization={organization} />
-            </ErrorBoundary>
-          )}
-=======
-        <div className="event-details-container">
->>>>>>> 93c10c72
           {hasReprocessingV2Feature &&
           groupReprocessingStatus === ReprocessingStatus.REPROCESSING ? (
             <ReprocessingProgress
