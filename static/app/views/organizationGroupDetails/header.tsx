--- conflicted
+++ resolved
@@ -256,7 +256,6 @@
               </div>
             </div>
           </div>
-<<<<<<< HEAD
           <SeenByList
             seenBy={group.seenBy}
             iconTooltip={t('People who have viewed this issue')}
@@ -266,49 +265,9 @@
             project={project}
             disabled={disableActions}
             event={event}
+            query={location.query}
           />
           <NavTabs>
-=======
-        </div>
-        <SeenByList
-          seenBy={group.seenBy}
-          iconTooltip={t('People who have viewed this issue')}
-        />
-        <GroupActions
-          group={group}
-          project={project}
-          disabled={disableActions}
-          event={event}
-          query={location.query}
-        />
-        <NavTabs>
-          <ListLink
-            to={`${baseUrl}${location.search}`}
-            isActive={() => currentTab === Tab.DETAILS}
-            disabled={disabledTabs.includes(Tab.DETAILS)}
-          >
-            {t('Details')}
-          </ListLink>
-          <StyledListLink
-            to={`${baseUrl}activity/${location.search}`}
-            isActive={() => currentTab === Tab.ACTIVITY}
-            disabled={disabledTabs.includes(Tab.ACTIVITY)}
-          >
-            {t('Activity')}
-            <Badge>
-              {group.numComments}
-              <IconChat size="xs" />
-            </Badge>
-          </StyledListLink>
-          <StyledListLink
-            to={`${baseUrl}feedback/${location.search}`}
-            isActive={() => currentTab === Tab.USER_FEEDBACK}
-            disabled={disabledTabs.includes(Tab.USER_FEEDBACK)}
-          >
-            {t('User Feedback')} <Badge text={group.userReportCount} />
-          </StyledListLink>
-          {hasEventAttachments && (
->>>>>>> 93c10c72
             <ListLink
               to={`${baseUrl}${location.search}`}
               isActive={() => currentTab === Tab.DETAILS}
